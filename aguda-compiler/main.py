--- conflicted
+++ resolved
@@ -5,6 +5,7 @@
 from src.lexer import lexer
 from src.parser import parser, reset_parser
 from src.semantic import validate
+from src.semantic import validate
 import sys
 
 TEST_DIR = 'test'
@@ -30,11 +31,7 @@
 
     print(f"Logs written to {log_path}")
 
-<<<<<<< HEAD
 def syntax_test_run(filepath, valid, print_ast=False):
-=======
-def syntax_test_run(filepath, valid, print_ast):
->>>>>>> 2b36f861
 
     test_log = []
     
@@ -77,11 +74,7 @@
     
     return test_log
 
-<<<<<<< HEAD
 def semantic_test_run(filepath, valid, print_ast=False):
-=======
-def semantic_test_run(filepath, valid, print_ast):
->>>>>>> 2b36f861
 
     test_log = []
     
